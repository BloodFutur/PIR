from astropy.coordinates import SkyCoord, EarthLocation, AltAz
import astropy.units as u
from astropy.time import Time
import astropy.io.fits

from astroquery.astrometry_net import AstrometryNet

import os
from dotenv import load_dotenv
from pathlib import Path
from dotenv import dotenv_values

import math


def calibrate_camera(photo: str):
    """
    This function calibrates the camera and returns the reference pixel, reference point, and transformation matrix
    Some other camera parameters are stored in /output/wcs_header.txt

    If the calibration fails, the function returns None for all the parameters

    Parameters
    ----------
    photo : str (path to the photo)
        The photo to calibrate the camera
    Returns
    -------
    reference_pixel : tuple
        The reference pixel of the camera in (x, y) format
    reference_point: tuple
        The reference point of the camera in (RA, dec) format
    transformation_matrix : matrix
        The transformation matrix of the camera
    """
    ast = AstrometryNet()

    # Load the API key from the .env file
    config = dotenv_values(".env")  
    API_KEY_ASTROMETRY = config['API_KEY_ASTROMETRY']
    # print(API_KEY_ASTROMETRY)
    ast.api_key = API_KEY_ASTROMETRY

    # Set up variables processing the image
    try_again = True
    submission_id = None

    # While processing the image, keep trying until the solve is successful
    while try_again:
        try:
            # Send the image to Astrometry.net to solve
            if not submission_id:
                wcs_header = ast.solve_from_image(photo, submission_id=submission_id)
            # Monitor the submission
            else:
                wcs_header = ast.monitor_submission(submission_id, solve_timeout=120)
        except TimeoutError as e: # handle the timeout error
            submission_id = e.args[1]
        else: # got a result, so terminate
            print('Solve succeeded')
            try_again = False

    # If the solve is successful
    if wcs_header:
        print('Writing WCS solution to file')

        # Save the WCS solution to a file
        with open('output/wcs_header.txt', 'w') as f:
            f.write(wcs_header.tostring())

        # Get the reference pixel
        reference_pixel = (wcs_header['CRPIX1'], wcs_header['CRPIX2'])

        # Get the reference point
        reference_point = (wcs_header['CRVAL1'], wcs_header['CRVAL2'])

        # Get the transformation matrix
        transformation_matrix = ([wcs_header['CD1_1'], wcs_header['CD1_2']],
                                 [wcs_header['CD2_1'], wcs_header['CD2_2']])
        
    else:
        # Code to execute when solve fails
        print('Solve failed')
        reference_pixel = None
        reference_point = None
        transformation_matrix = None

    return reference_pixel, reference_point, transformation_matrix


def get_calibrated_camera_parameters(path: str='output/wcs_header.txt'):
    """
    This function gets the calibrated camera parameters from the cache.
    The calibrated camera parameters are stored in /output/wcs_header.txt
    If the file is not found, the function returns None for all the parameters

    Parameters
    ----------
    None

    Returns
    -------
    reference_pixel : tuple
        The reference pixel of the camera in (x, y) format
    reference_point: tuple
        The reference point of the camera in (RA, dec) format
    transformation_matrix : matrix
        The transformation matrix of the camera
    """
    # Read the WCS solution from the file
    try:
        with open(path, 'r') as f:
            # Read the WCS solution from the file
            wcs_header_raw = f.read()
            
            # Parse the WCSD. Les mécanismes à l’origine d’un accident du travail
            wcs_header = astropy.io.fits.Header.fromstring(wcs_header_raw)

            # Get the reference pixel
            reference_pixel = (wcs_header['CRPIX1'], wcs_header['CRPIX2'])

            # Get the reference point
            reference_point = (wcs_header['CRVAL1'], wcs_header['CRVAL2'])

            # Get the transformation matrix
            transformation_matrix = ([wcs_header['CD1_1'], wcs_header['CD1_2']],
                                    [wcs_header['CD2_1'], wcs_header['CD2_2']])

    except FileNotFoundError:
        # Code to execute when the file is not found
        print('File not found')
        reference_pixel = None
        reference_point = None
        transformation_matrix = None

    return reference_pixel, reference_point, transformation_matrix



def local_sidereal_time(observer_lon, observer_time):
    #la date
    dt = datetime.strptime(observer_time, "%Y-%m-%d %H:%M:%S")
    #la date julienne 
    jd = 2451545.0 + (dt - datetime(2000, 1, 1)).total_seconds() / 86400.0
    #temps en siècles juliens 
    t = (jd - 2451545.0) / 36525.0
    #temps Moyen de Greenwich Sidéral
    gmst = 280.46061837 + 360.98564736629 * (jd - 2451545) + 0.000387933 * t**2 - t**3 / 38710000
    #Ajustement au Temps Sidéral Local
    lst = (gmst + observer_lon) % 360 # Le modulo 360 assure que le résultat reste dans l'intervalle de 0° à 360°.
    return lst

def equatorial_to_azimuthal(ra, dec, lst, observer_lat):
    ra_rad = math.radians(ra)
    dec_rad = math.radians(dec)
    lst_rad = math.radians(lst)
    observer_lat_rad = math.radians(observer_lat)

    sin_altitude = math.sin(dec_rad) * math.sin(observer_lat_rad) + \
                   math.cos(dec_rad) * math.cos(observer_lat_rad) * math.cos(hour_angle)
    altitude = math.asin(sin_altitude)
    
    cos_azimuth = (math.sin(dec_rad) - math.sin(altitude) * math.sin(observer_lat_rad)) / \
                  (math.cos(altitude) * math.cos(observer_lat_rad))
    azimuth = math.acos(cos_azimuth)
   
    return math.degrees(azimuth), math.degrees(altitude)

def polar_to_cartesian(altitude, azimuth):
   
    radius = math.cos(altitude)*10000
    azimuth_rad = math.radians(azimuth)

    # Conversion to Cartesian coordinates
    x = radius * math.cos(azimuth_rad)
    y = radius * math.sin(azimuth_rad)
    
    return x, y

def convert_coordinates(observer_location, observer_time, object_coordinates):
    observer_lat, observer_lon, observer_alt = observer_location
<<<<<<< HEAD
    observing_location = EarthLocation(lat=observer_lat*u.deg, lon=observer_lon*u.deg)


    observer_time = Time(observer_time)
    # Compute Julian Date (JD)
    jd = observer_time.jd

    # Compute Greenwich Sidereal Time (GST) in degrees
    gst = 100.46 + 0.985647 * jd
    gst = gst % 360  # Ensure GST is within 0 to 360 degrees

    # Convert GST to hours, minutes, and seconds
    gst_hour = gst / 15
    gst_min = (gst_hour % 1) * 60
    gst_sec = (gst_min % 1) * 60

    # Compute Local Sidereal Time (LST) in degrees
    lst = gst + observing_location.lon.deg
    lst = lst % 360  # Ensure LST is within 0 to 360 degrees

    lst_hour = lst / 15
    lst_min = (lst_hour % 1) * 60
    lst_sec = (lst_min % 1) * 60

    # Celestial coordinates (RA and Dec)
=======
    
    observer_time_dt = datetime.strptime(observer_time, "%Y-%m-%d %H:%M:%S")
    
>>>>>>> 0ef52704
    object_ra, object_dec = object_coordinates
    celestial_coord = SkyCoord(ra=object_ra, dec=object_dec, unit="deg")

    # Convert to Zenith and Azimuth
    alt_az = celestial_coord.transform_to(AltAz(obstime=observer_time, location=observing_location))

    print(f"Azimuth: {alt_az.az.deg} deg\nZenith: {alt_az.alt.deg} deg")
    
    r, theta = altaz_to_polar(alt_az.alt.rad, alt_az.az.rad) 
    print(f"r: {r} m\ntheta: {theta} rad /{math.degrees(theta)} deg \n")

    # en m
    x,y = polar_to_cartesian(r,theta)
    print(f"x: {x} m, y:{y} m")

    # en rad
    object_lat, object_lon = cartesian_to_lon_lat(x,y)
    object_lat, object_lon = math.degrees(object_lat) , math.degrees(object_lon)
    # print(f"lon: {lon} rad / {math.degrees(lon)}deg, lat: {lat} rad/{math.degrees(lat)}deg")

    # object_lat, object_lon = method1(alt_az.alt.rad,alt_az.az.rad)

<<<<<<< HEAD
    return object_lat, object_lon

def altaz_to_polar(alt, az):
    """
    Submethod to convert altitude (radians), azimuth (radians) of an object to polar coordinates (r,theta)
    Returns
    -------
    (r, theta) : tuple
    """
    alt_objet = 10000 # hypothesis: flying at 10km altitude
    r = math.cos(alt) * alt_objet # en mètres
    theta = az
    return r, theta
=======
    lst = local_sidereal_time(observer_lon, observer_time_dt)
    
    azimuth, altitude = equatorial_to_azimuthal(object_ra, object_dec, lst, observer_lat)


    x, y = polar_to_cartesian(radius, azimuth)

    # Convert Cartesian coordinates to GPS coordinates 
    λ = math.atan2(y, x)
    φ = math.atan2(z, math.sqrt(x**2 + y**2))

    object_lon = math.degrees(λ)
    object_lat = math.degrees(φ)

    return object_lat, object_lon



def main():
>>>>>>> 0ef52704

def polar_to_cartesian(r, theta):
    """
    Submethod to convert radius (radians), theta (radians) of an object 
    to cartesian coordinates (x,y,z) in meters
    Returns
    -------
    (x, y, z) : tuple
    """
    x = r * math.sin(theta) # axis: 
    y = r * math.cos(theta)

    return x,y

def cartesian_to_lon_lat(x,y):
    """
    Submethod to convert cartesian coordinates (x,y,z) (we assume z = 10km) 
    to longitude, latitude in radians
    Returns
    -------
    (lon, lat) : tuple
    """
    z = 10000 # en m
    lon = math.atan(y/x)
    lat = math.atan(z/(math.sqrt(x*x+y*y)))
    return lon, lat

def get_celestial_coordinates(x,y,path):
    """
    Submethod to compute celestial coordinates of a given pixel x,y in the image 
    Returns 
    -------
    (Ra,Dec) : tuple
    """

    ref_pixel,ref_celestial,matrix = get_calibrated_camera_parameters(path)

    delta_Ra = matrix[0][0] * (x - ref_pixel[0]) + matrix[0][1] * (y - ref_pixel[1])
    delta_Dec = matrix[1][0] * (x - ref_pixel[0]) + matrix[1][1] * (y - ref_pixel[1])

    Ra = ref_celestial[0] + delta_Ra
    Dec = ref_celestial[1] + delta_Dec

    return Ra,Dec


def main():
    
    # Prompting the user for observer location
    observer_location_input = input("Enter observer location (latitude, longitude, altitude): ")
    # Splitting the input string into latitude, longitude, and altitude
    observer_location = tuple(map(float, observer_location_input.split(',')))

    # Prompting the user for observer time
    observer_time = input("Enter observer time (YYYY-MM-DD HH:MM:SS): ")

    # Printing out the entered values
    print("Observer Location:", observer_location)
    print("Observer Time:", observer_time)

    # Get ref_pixel (x,y) in image, ref_celestial_coord (RA,Dec) of ref pixel and transformation matrix
    ref_pixel,ref_celestial_coord,matrix = get_calibrated_camera_parameters("../output/wcs_header.txt")
    
    print(get_celestial_coordinates(ref_pixel[0],ref_pixel[1],"../output/wcs_header.txt"))
    
    # Compute Celestial coordinates of a given point (x,y) in the photo
    object_coordinates = get_celestial_coordinates(ref_pixel[0],ref_pixel[1],"../output/wcs_header.txt")
    
    # Convert celestial coordinates of the object to GPS coordinates (longitude, latitude)
    object_location = convert_coordinates(observer_location, observer_time, object_coordinates)
    print(f"The GPS coordinates of the object are: \n{object_location}")

    return 0

if __name__ == "__main__":
    dotenv_path = Path('../.env')
    load_dotenv(dotenv_path=dotenv_path)
    main()<|MERGE_RESOLUTION|>--- conflicted
+++ resolved
@@ -11,6 +11,7 @@
 from dotenv import dotenv_values
 
 import math
+import re
 
 
 def calibrate_camera(photo: str):
@@ -113,7 +114,7 @@
             # Read the WCS solution from the file
             wcs_header_raw = f.read()
             
-            # Parse the WCSD. Les mécanismes à l’origine d’un accident du travail
+            # Parse the WCSD solution
             wcs_header = astropy.io.fits.Header.fromstring(wcs_header_raw)
 
             # Get the reference pixel
@@ -179,7 +180,6 @@
 
 def convert_coordinates(observer_location, observer_time, object_coordinates):
     observer_lat, observer_lon, observer_alt = observer_location
-<<<<<<< HEAD
     observing_location = EarthLocation(lat=observer_lat*u.deg, lon=observer_lon*u.deg)
 
 
@@ -205,11 +205,6 @@
     lst_sec = (lst_min % 1) * 60
 
     # Celestial coordinates (RA and Dec)
-=======
-    
-    observer_time_dt = datetime.strptime(observer_time, "%Y-%m-%d %H:%M:%S")
-    
->>>>>>> 0ef52704
     object_ra, object_dec = object_coordinates
     celestial_coord = SkyCoord(ra=object_ra, dec=object_dec, unit="deg")
 
@@ -232,7 +227,6 @@
 
     # object_lat, object_lon = method1(alt_az.alt.rad,alt_az.az.rad)
 
-<<<<<<< HEAD
     return object_lat, object_lon
 
 def altaz_to_polar(alt, az):
@@ -246,27 +240,6 @@
     r = math.cos(alt) * alt_objet # en mètres
     theta = az
     return r, theta
-=======
-    lst = local_sidereal_time(observer_lon, observer_time_dt)
-    
-    azimuth, altitude = equatorial_to_azimuthal(object_ra, object_dec, lst, observer_lat)
-
-
-    x, y = polar_to_cartesian(radius, azimuth)
-
-    # Convert Cartesian coordinates to GPS coordinates 
-    λ = math.atan2(y, x)
-    φ = math.atan2(z, math.sqrt(x**2 + y**2))
-
-    object_lon = math.degrees(λ)
-    object_lat = math.degrees(φ)
-
-    return object_lat, object_lon
-
-
-
-def main():
->>>>>>> 0ef52704
 
 def polar_to_cartesian(r, theta):
     """
@@ -314,14 +287,36 @@
 
 
 def main():
+
+    # Define the expected format
+    expected_format = r"-?\d+(\.\d+)?,\s*-?\d+(\.\d+)?,\s*-?\d+(\.\d+)?"
     
     # Prompting the user for observer location
     observer_location_input = input("Enter observer location (latitude, longitude, altitude): ")
+
+    # Check if input matches the expected format
+    if re.match(expected_format, observer_location_input):
+        print("Input is in the correct format.")
+    else:
+        print("Input is not in the correct format. Please enter in latitude, longitude, altitude format.")
+        return -1
+
     # Splitting the input string into latitude, longitude, and altitude
     observer_location = tuple(map(float, observer_location_input.split(',')))
 
+    
+    # Define the expected format
+    expected_format = r"\d{4}-\d{2}-\d{2} \d{2}:\d{2}:\d{2}"
+
     # Prompting the user for observer time
     observer_time = input("Enter observer time (YYYY-MM-DD HH:MM:SS): ")
+
+    # Check if input matches the expected format
+    if re.match(expected_format, observer_time):
+        print("Input is in the correct format.")
+    else:
+        print("Input is not in the correct format. Please enter in YYYY-MM-DD HH:MM:SS format.")
+        return -1
 
     # Printing out the entered values
     print("Observer Location:", observer_location)
